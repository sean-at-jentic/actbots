{
  "instruction": "Generate appropriate input parameters for the selected API operation based on the user goal, agent memory, and available operation schema.",

<<<<<<< HEAD
Current goal: {goal}
Current step: {step}

CRITICAL INSTRUCTIONS:
1. If you have all the information needed to fill the required parameters with REAL values, provide a JSON object with those parameters.
2. If you are missing critical information (like channel IDs, user IDs, specific targets, etc.) that you cannot reasonably infer from the goal or available memory, respond with:
   NEED_HUMAN_INPUT: [list the specific parameters you need help with]

IMPORTANT RULES FOR PARAMETERS:
- Extract actual parameter values from the goal context when possible
- For IDs extracted from URLs, parse the relevant parts (e.g., entity IDs, resource IDs, etc.)
- **SMART MEMORY EXTRACTION**: When memory contains structured data (arrays, objects), extract specific values you need
- Only use ${{memory.<key>}} placeholders for values that are explicitly listed above in available memory AND cannot be extracted
- DO NOT guess or make up IDs, tokens, or other critical identifiers
- DO NOT use placeholder text like "provide_channel_id" or "enter your token here"

RESPONSE FORMAT:
- If you have all needed info: Return ONLY the raw JSON object without any ```json or ``` markers
- If you need human input: Return "NEED_HUMAN_INPUT: parameter1, parameter2, ..." 
=======
  "context": "Use the operation schema to understand required and optional parameters. Extract values from the user goal, memory, and context. Handle URL parsing when applicable.",

  "inputs": {
    "goal": "{goal}",
    "memory": "{memory}",
    "selected_operation": "{selected_operation}",
    "schema": "{schema}"
  },

  "rules": [
    "Output ONLY a valid JSON object with parameter names and values.",
    "Use the schema to determine which parameters are required and their types.",
    "Extract parameter values from the goal, memory, or context when possible.",
    "MEMORY REFERENCES: Use ${memory.key} for simple values or ${memory.key.field} for nested data from previous steps.",
    "URL PARSING: Extract IDs from URLs using these patterns: /board/ID, /repo/ID, /project/ID, /channel/ID - take the alphanumeric identifier after the resource type if structured this way.",
    "NEVER generate placeholder values like 'your_api_key', 'user_token', 'example_id', or similar fake data.",
    "For missing parameters that can't be extracted, leave them out entirely rather than using placeholders.",
    "Include authentication parameters (key, token, etc.) if they appear in the schema as required - they will be automatically populated by Jentic during execution.",
    "Use appropriate data types: strings for text/IDs, numbers for counts/limits, booleans for flags.",
    "Keep parameter values concise and relevant to the goal.",
    "PRIORITY ORDER: 1) Extract from goal text, 2) Parse from URLs, 3) Use memory references, 4) Omit if unavailable.",
    "For list/array parameters, extract multiple values when the goal mentions multiple items."
  ],
>>>>>>> dae1e53d

  "placeholder_prevention": {
    "never_generate": [
      "your_api_key", "api_key_here", "your_token", "user_token", 
      "example_id", "sample_id", "placeholder_id", "test_id",
      "your_username", "user_email", "example@email.com",
      "board_id_here", "list_id_placeholder", "channel_id_example"
    ],
    "instead_do": [
      "Extract actual IDs from URLs in the goal",
      "Use ${memory.key} references for stored values", 
      "Parse specific values mentioned in the goal text",
      "Omit the parameter entirely if no real value is available"
    ],
    "common_mistakes": {
      "wrong": "{'board_id': 'your_board_id_here'}",
      "right": "{'board_id': '${memory.target_board_id}'} or extract from URL"
    }
  },

  "examples": [
    {
      "goal": "Send message 'Hello team' to channel general",
      "memory": "{'channels': [{'id': 'C123', 'name': 'general'}, {'id': 'C456', 'name': 'random'}]}",
      "schema": "{'channel': 'string (required)', 'text': 'string (required)'}",
      "output": {
        "channel": "C123",
        "text": "Hello team"
      }
    },
    {
      "goal": "Add task 'Review code' to project board https://example.com/board/ABC123",
      "memory": "{'board_lists': [{'id': 'L1', 'name': 'Todo'}, {'id': 'L2', 'name': 'Done'}]}",
      "schema": "{'list_id': 'string (required)', 'name': 'string (required)', 'description': 'string (optional)'}",
      "output": {
        "list_id": "${memory.target_list_id}",
        "name": "Review code"
      }
    },
    {
      "goal": "Get board details from https://example.com/board/XYZ789",
      "memory": "{}",
      "schema": "{'board_id': 'string (required)'}",
      "output": {
        "board_id": "XYZ789"
      }
    },
    {
      "goal": "Create repository in my organization",
      "memory": "{'org_data': {'id': 'org_456', 'login': 'mycompany'}}",
      "schema": "{'owner': 'string (required)', 'name': 'string (required)', 'private': 'boolean (optional)'}",
      "output": {
        "owner": "${memory.org_data.login}",
        "name": "new-repo"
      }
    },
    {
      "goal": "Add card to Todo list from board https://trello.com/b/ABC123/myboard",
      "memory": "{'target_list_id': 'list_789'}",
      "schema": "{'idList': 'string (required)', 'name': 'string (required)', 'desc': 'string (optional)'}",
      "output": {
        "idList": "${memory.target_list_id}",
        "name": "New task"
      }
    },
    {
      "goal": "Update user profile with email john@example.com",
      "memory": "{'current_profile': {'id': 'user_123', 'name': 'John Doe', 'email': 'old@example.com'}}",
      "schema": "{'user_id': 'string (required)', 'email': 'string (optional)', 'name': 'string (optional)'}",
      "output": {
        "user_id": "${memory.current_profile.id}",
        "email": "john@example.com"
      }
    },
    {
      "goal": "Get board lists from https://trello.com/b/ABC123/project",
      "memory": "{}",
      "schema": "{'idBoard': 'string (required)', 'key': 'string (required)', 'token': 'string (required)'}",
      "output": {
        "idBoard": "ABC123",
        "key": "",
        "token": ""
      }
    }
  ]
}<|MERGE_RESOLUTION|>--- conflicted
+++ resolved
@@ -1,27 +1,6 @@
 {
   "instruction": "Generate appropriate input parameters for the selected API operation based on the user goal, agent memory, and available operation schema.",
 
-<<<<<<< HEAD
-Current goal: {goal}
-Current step: {step}
-
-CRITICAL INSTRUCTIONS:
-1. If you have all the information needed to fill the required parameters with REAL values, provide a JSON object with those parameters.
-2. If you are missing critical information (like channel IDs, user IDs, specific targets, etc.) that you cannot reasonably infer from the goal or available memory, respond with:
-   NEED_HUMAN_INPUT: [list the specific parameters you need help with]
-
-IMPORTANT RULES FOR PARAMETERS:
-- Extract actual parameter values from the goal context when possible
-- For IDs extracted from URLs, parse the relevant parts (e.g., entity IDs, resource IDs, etc.)
-- **SMART MEMORY EXTRACTION**: When memory contains structured data (arrays, objects), extract specific values you need
-- Only use ${{memory.<key>}} placeholders for values that are explicitly listed above in available memory AND cannot be extracted
-- DO NOT guess or make up IDs, tokens, or other critical identifiers
-- DO NOT use placeholder text like "provide_channel_id" or "enter your token here"
-
-RESPONSE FORMAT:
-- If you have all needed info: Return ONLY the raw JSON object without any ```json or ``` markers
-- If you need human input: Return "NEED_HUMAN_INPUT: parameter1, parameter2, ..." 
-=======
   "context": "Use the operation schema to understand required and optional parameters. Extract values from the user goal, memory, and context. Handle URL parsing when applicable.",
 
   "inputs": {
@@ -45,7 +24,6 @@
     "PRIORITY ORDER: 1) Extract from goal text, 2) Parse from URLs, 3) Use memory references, 4) Omit if unavailable.",
     "For list/array parameters, extract multiple values when the goal mentions multiple items."
   ],
->>>>>>> dae1e53d
 
   "placeholder_prevention": {
     "never_generate": [
